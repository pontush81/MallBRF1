// server.js
// Trigger new deployment - 2024-03-21
const express = require('express');
const cors = require('cors');
const fileUpload = require('express-fileupload');
// Lägg till dotenv för miljövariabler
require('dotenv').config();

// Disable SSL verification in production (required for Vercel)
if (process.env.NODE_ENV === 'production') {
  // Instead of disabling SSL verification completely, we'll configure it properly
  process.env.PGSSLMODE = 'require';
  // Only set specific SSL options for database connections
  const dbSSLConfig = {
    rejectUnauthorized: false,
    ca: process.env.SSL_CERT || undefined
  };
  console.log('Running in production mode - SSL configured for database connections');
} else {
  console.log('Running in development mode');
process.env.NODE_TLS_REJECT_UNAUTHORIZED = '0';
}

// Log environment configuration
console.log('Server Configuration:');
console.log('- Environment:', process.env.NODE_ENV);
console.log('- SSL Verification:', process.env.NODE_TLS_REJECT_UNAUTHORIZED === '0' ? 'Disabled' : 'Enabled');
console.log('- Port:', process.env.PORT || 3000);

console.log('\nDatabase Configuration:');
console.log('- Environment:', process.env.NODE_ENV);
console.log('- Connection String:', process.env.POSTGRES_URL ? 'Set' : 'Missing');
console.log('- SSL Enabled:', true);
console.log('- SSL Verify:', false);

console.log('\nSupabase Configuration:');
console.log('- URL:', process.env.SUPABASE_URL);
console.log('- Service Key length:', process.env.SUPABASE_SERVICE_ROLE_KEY ? process.env.SUPABASE_SERVICE_ROLE_KEY.length : 0);
console.log('- Anon Key length:', process.env.SUPABASE_ANON_KEY ? process.env.SUPABASE_ANON_KEY.length : 0);
console.log('- Environment:', process.env.NODE_ENV);
console.log('- SSL Verify:', process.env.NODE_TLS_REJECT_UNAUTHORIZED === '0' ? 'Disabled' : 'Enabled');

// Ensure SSL certificate validation is disabled in production
if (process.env.NODE_ENV === 'production') {
  console.log('Running in production mode - SSL certificate validation is disabled');
  process.env.NODE_TLS_REJECT_UNAUTHORIZED = '0';
  process.env.PGSSLMODE = 'no-verify';
  
  // Validate required environment variables in production
  if (!process.env.SUPABASE_URL || (!process.env.SUPABASE_SERVICE_ROLE_KEY && !process.env.SUPABASE_ANON_KEY)) {
    console.error('Missing required environment variables in production:');
    console.error('- SUPABASE_URL:', !!process.env.SUPABASE_URL);
    console.error('- SUPABASE_SERVICE_ROLE_KEY:', !!process.env.SUPABASE_SERVICE_ROLE_KEY);
    console.error('- SUPABASE_ANON_KEY:', !!process.env.SUPABASE_ANON_KEY);
    process.exit(1);
  }
} else {
  console.log('Running in development mode - SSL certificate validation is disabled for development');
  process.env.NODE_TLS_REJECT_UNAUTHORIZED = '0';
}

// Ersätt SQLite med PostgreSQL-klient
const { Pool } = require('pg');
const path = require('path');
const fs = require('fs');
const multer = require('multer');
// Import database connection and test function
const { pool, testConnection } = require('./db');
// Import Supabase client
const { supabase, testSupabaseConnection } = require('./utils/supabase');

// Importera backup-funktioner
const { createBackup, restoreFromBackup, listBackups } = require('./utils/backup');

// Importera routes
const pagesModule = require('./routes/pages');
const pagesRouter = pagesModule.router;
const bookingsModule = require('./routes/bookings');
const bookingsRouter = bookingsModule.router;

const app = express();
const PORT = process.env.PORT || 3002;

// CORS configuration
const corsOptions = {
  origin: function(origin, callback) {
    const allowedOrigins = [
      'http://localhost:3000',
      'http://localhost:3001',
      'https://mall-brf-1-git-development-pontush81s-projects.vercel.app',
      'https://mall-brf-1.vercel.app',
      'https://mallbrf.vercel.app'
    ];
    
    if (!origin || allowedOrigins.includes(origin)) {
      callback(null, true);
    } else {
      callback(new Error('Not allowed by CORS'));
    }
  },
  credentials: true,
  methods: ['GET', 'POST', 'PUT', 'DELETE', 'OPTIONS'],
  allowedHeaders: ['Content-Type', 'Authorization', 'Origin', 'Accept', 'X-Requested-With', 'x-vercel-protection-bypass'],
  maxAge: 86400
};

// Apply CORS middleware first
app.use(cors(corsOptions));

// Add headers middleware
app.use((req, res, next) => {
  const origin = req.headers.origin;
  if (origin) {
    res.setHeader('Access-Control-Allow-Origin', origin);
  }
  res.setHeader('Access-Control-Allow-Methods', 'GET, POST, PUT, DELETE, OPTIONS');
  res.setHeader('Access-Control-Allow-Headers', 'Content-Type, Authorization, Origin, Accept, X-Requested-With, x-vercel-protection-bypass');
  res.setHeader('Access-Control-Allow-Credentials', 'true');
  
  // Handle preflight
  if (req.method === 'OPTIONS') {
    return res.status(204).end();
  }
  next();
});

// Request logging middleware
app.use((req, res, next) => {
  console.log(`[${new Date().toISOString()}] ${req.method} ${req.path}`);
  console.log('Headers:', req.headers);
  console.log('Origin:', req.headers.origin);
  next();
});

// Body parsers and file upload middleware
app.use(express.json());
app.use(express.urlencoded({ extended: true }));
app.use(fileUpload({
  createParentPath: true,
  limits: { fileSize: 10 * 1024 * 1024 },
  abortOnLimit: true,
  useTempFiles: true,
  tempFileDir: '/tmp/'
}));

<<<<<<< HEAD
// Body parser middleware
app.use(express.json());
app.use(express.urlencoded({ extended: true }));

// Logging middleware
app.use((req, res, next) => {
  console.log(`${req.method} ${req.path}`);
  next();
});

// Verify environment variables
const requiredEnvVars = ['SUPABASE_URL', 'SUPABASE_SERVICE_ROLE_KEY', 'SUPABASE_ANON_KEY'];
const missingEnvVars = requiredEnvVars.filter(varName => !process.env[varName]);

if (missingEnvVars.length > 0) {
  console.error('Missing required environment variables:', missingEnvVars);
  process.exit(1);
}

console.log('Environment variables verified successfully');
console.log('Supabase URL:', process.env.SUPABASE_URL);
console.log('Service Role Key length:', process.env.SUPABASE_SERVICE_ROLE_KEY?.length);
console.log('Anon Key length:', process.env.SUPABASE_ANON_KEY?.length);

// Routes
app.use('/api/pages', pagesRouter);
app.use('/api/bookings', bookingsRouter);

// Säkerställ att uploads-mappen finns - but only in development
const uploadsDir = path.join(__dirname, 'uploads');
const backupDir = path.join(__dirname, 'backups');

if (process.env.NODE_ENV !== 'production') {
  // Only attempt to create directories in development environment
  if (!fs.existsSync(uploadsDir)) {
    fs.mkdirSync(uploadsDir);
  }
    if (!fs.existsSync(backupDir)) {
        fs.mkdirSync(backupDir);
        console.log('Created backup directory:', backupDir);
    }
} else {
    console.log('Running in production mode - skipping directory creation (using read-only filesystem)');
}

// Update the schema handling
const DB_SCHEMA = 'public'; // Always use public schema for now
console.log(`Using database schema: ${DB_SCHEMA}`);

// Helper function to add schema to table names
function withSchema(tableName) {
  return tableName; // Don't add schema prefix for now
}

console.log('Database connection configured with:');
console.log('- SSL mode: SSL enabled with rejectUnauthorized: false (required for Vercel)');
console.log('- Node Env:', process.env.NODE_ENV || 'not set');
console.log('- Schema:', DB_SCHEMA);

// Test database connection
async function testDatabaseConnection() {
  try {
    const isConnected = await testSupabaseConnection();
    if (!isConnected) {
      console.error('Database connection failed');
      return false;
=======
// Configure multer for file uploads
const storage = multer.diskStorage({
  destination: function (req, file, cb) {
    const uploadsDir = path.join(__dirname, '../uploads');
    if (!fs.existsSync(uploadsDir)) {
      fs.mkdirSync(uploadsDir, { recursive: true });
>>>>>>> ac46dd22
    }
    cb(null, uploadsDir);
  },
  filename: function (req, file, cb) {
    cb(null, Date.now() + '-' + file.originalname);
  }
});

const upload = multer({ storage: storage });

// Health check endpoint (no auth required)
app.get('/health', (req, res) => {
  res.json({ status: 'ok' });
});

// Test endpoint (no auth required)
app.get('/api/test', (req, res) => {
  console.log('Test endpoint hit');
  res.json({ message: 'API is running' });
});

// Handle manifest.json with proper CORS headers (no auth required)
app.get('/manifest.json', (req, res) => {
  console.log('Serving manifest.json');
  console.log('Origin:', req.headers.origin);
  
  // Set CORS headers
  const origin = req.headers.origin;
  if (origin) {
    res.header('Access-Control-Allow-Origin', origin);
  }
  res.header('Access-Control-Allow-Methods', 'GET,OPTIONS');
  res.header('Access-Control-Allow-Headers', 'Content-Type,Origin,Accept');
  res.header('Access-Control-Allow-Credentials', 'true');
  res.header('Content-Type', 'application/json');
  
  res.json({
    "short_name": "MallBRF",
    "name": "MallBRF",
    "icons": [
      {
        "src": "favicon.ico",
        "sizes": "64x64 32x32 24x24 16x16",
        "type": "image/x-icon"
      }
    ],
    "start_url": ".",
    "display": "standalone",
    "theme_color": "#000000",
    "background_color": "#ffffff"
  });
});

// API Routes - must come first
app.use('/api/pages', pagesRouter);
app.use('/api/bookings', bookingsRouter);

// Direct endpoint for visible pages (no auth required)
app.get('/api/pages/visible', async (req, res) => {
  console.log('Direct endpoint - Fetching visible pages...');
  console.log('Request headers:', req.headers);
  
  res.header('Access-Control-Allow-Origin', '*');
  res.header('Access-Control-Allow-Methods', 'GET,HEAD,OPTIONS');
  res.header('Access-Control-Allow-Headers', 'Content-Type,Authorization,Origin,Accept,X-Requested-With,x-vercel-protection-bypass');
  res.header('Access-Control-Max-Age', '86400');
  
  try {
    const { data, error } = await supabase
      .from('pages')
      .select('*')
      .eq('ispublished', true)
      .eq('show', true)
      .order('createdat', { ascending: false });

    if (error) {
      console.error('Supabase error:', error);
      throw error;
    }

    if (!data || data.length === 0) {
      console.log('No visible pages found');
      return res.json([]);
    }

    const formattedPages = data.map(page => ({
      id: page.id,
      title: page.title,
      content: page.content,
      slug: page.slug,
      isPublished: Boolean(page.ispublished),
      show: Boolean(page.show),
      files: page.files ? JSON.parse(page.files) : [],
      createdAt: page.createdat,
      updatedAt: page.updatedat
    }));

    console.log(`Found ${formattedPages.length} visible pages`);
    res.json(formattedPages);
  } catch (error) {
    console.error('Error fetching visible pages:', error);
    res.status(500).json({ 
      error: 'Could not fetch visible pages', 
      details: error.message 
    });
  }
});

// Error handling middleware - must be after all routes
app.use((err, req, res, next) => {
  console.error('Error:', err);
  
  // Add CORS headers even for error responses
  res.header('Access-Control-Allow-Origin', '*');
  res.header('Access-Control-Allow-Methods', 'GET,HEAD,PUT,PATCH,POST,DELETE,OPTIONS');
  res.header('Access-Control-Allow-Headers', 'Content-Type,Authorization,Origin,Accept,X-Requested-With,x-vercel-protection-bypass');
  
  res.status(err.status || 500).json({
    error: err.message || 'Internal Server Error',
    details: process.env.NODE_ENV === 'development' ? err.stack : undefined
  });
});

// Serve static files AFTER API routes but BEFORE catch-all
app.use(express.static(path.join(__dirname, '../build')));

// Catch-all route - must be last
app.use('*', (req, res) => {
  console.log('Handling request for:', req.originalUrl);
  if (req.originalUrl.startsWith('/api/')) {
    console.log('API route not found:', req.originalUrl);
    res.status(404).json({ error: 'API route not found', path: req.originalUrl });
  } else {
    console.log('Serving index.html for:', req.originalUrl);
    res.sendFile(path.join(__dirname, '../build/index.html'));
  }
});

// Start the server
const startServer = () => {
  const port = process.env.PORT || 3001;
  app.listen(port, () => {
    console.log(`Server is running on port ${port}`);
    console.log('Environment:', process.env.NODE_ENV);
    console.log('API Base URL:', process.env.API_BASE_URL);
    console.log('Supabase URL:', process.env.SUPABASE_URL);
    console.log('CORS Origin:', process.env.CORS_ORIGIN);
  });
};

startServer();

// Add file upload middleware
pagesModule.setupFileUpload(app);

// Backup endpoints
app.get('/api/backups', async (req, res) => {
    try {
        console.log('Listing backups...');
        const result = listBackups();
        if (result.success) {
            console.log('Found backups:', result.files ? result.files.length : 0);
            res.json({ success: true, files: result.files || [] });
  } else {
            console.error('Error listing backups:', result.error);
            res.status(500).json({ success: false, error: result.error });
        }
    } catch (error) {
        console.error('Error listing backups:', error);
        res.status(500).json({ success: false, error: error.message });
    }
});

app.post('/api/backup', async (req, res) => {
    try {
        console.log('Creating backup...', req.body);
        const { tables } = req.body || {};
        const result = await createBackup(tables);
        
        if (result.success) {
            console.log('Backup created:', result.fileName);
            
            // If we had partial success (some tables failed)
            if (result.partialSuccess) {
                console.warn('Some tables failed during backup:', result.errors);
                return res.json({ 
                    success: true, 
                    partialSuccess: true,
                    fileName: result.fileName,
                    errors: result.errors,
                    message: 'Backup created with some tables skipped due to permission issues'
                });
            }
            
            return res.json({ success: true, fileName: result.fileName });
      } else {
            console.error('Error creating backup:', result.error);
            res.status(500).json({ success: false, error: result.error });
        }
    } catch (error) {
        console.error('Error creating backup:', error);
        res.status(500).json({ success: false, error: error.message });
    }
});

app.post('/api/backups/:fileName/restore', async (req, res) => {
    try {
        console.log('Restoring backup...', req.params);
        const { fileName } = req.params;
        const result = await restoreFromBackup(fileName);
        
        if (result.success) {
            console.log('Restore completed for:', fileName);
            res.json({ success: true });
        } else {
            console.error('Error restoring backup:', result.error);
            
            // Check for permission error message
            if (result.error && result.error.includes('permission denied')) {
                return res.status(403).json({ 
                    success: false, 
                    error: result.error,
                    message: 'Behörighetsproblem: Din Supabase-användare saknar rättigheter att göra detta. Kontakta systemadministratören.'
                });
            }
            
            res.status(500).json({ success: false, error: result.error });
        }
    } catch (error) {
        console.error('Error restoring backup:', error);
        res.status(500).json({ success: false, error: error.message });
    }
});

// API-endpoints

// Testa API-endpointen
app.get('/api/test', (req, res) => {
  res.json({ message: 'API fungerar!' });
});

// Test endpoint to verify database connection
app.get('/api/test-db', async (req, res) => {
  try {
    const result = await db.query('SELECT NOW()');
    res.json({
      success: true,
      message: 'Database connection successful',
      timestamp: result.rows[0].now,
      dbUrl: process.env.POSTGRES_URL_NON_POOLING ? 'Set (hidden)' : 'Not set',
      nodeEnv: process.env.NODE_ENV || 'not set'
    });
  } catch (error) {
    console.error('Database connection test failed:', error);
    res.status(500).json({
      success: false,
      message: 'Database connection failed',
      error: error.message
    });
  }
});

// Add this right after the test-db endpoint
app.get('/api/debug-db', async (req, res) => {
  try {
    const dbInfo = {};
    
    // 1. Check if tables exist
    const tablesResult = await db.query(`
      SELECT table_name
      FROM information_schema.tables
      WHERE table_schema = '${DB_SCHEMA}'
    `);
    dbInfo.tables = tablesResult.rows.map(row => row.table_name);
    
    // 2. Check pages table schema
    if (dbInfo.tables.includes(withSchema('pages'))) {
      const pagesSchemaResult = await db.query(`
        SELECT column_name, data_type 
        FROM information_schema.columns 
        WHERE table_name = '${withSchema('pages')}'
      `);
      dbInfo.pagesSchema = pagesSchemaResult.rows;
      
      // 3. Check for sample data
      const pagesDataResult = await db.query(`SELECT COUNT(*) FROM ${withSchema('pages')}`);
      dbInfo.pagesCount = parseInt(pagesDataResult.rows[0].count);
      
      // 4. Get sample page
      if (dbInfo.pagesCount > 0) {
        const samplePageResult = await db.query(`SELECT * FROM ${withSchema('pages')} LIMIT 1`);
        dbInfo.samplePage = samplePageResult.rows[0];
      }
      
      // 5. Check for visible pages specifically
      try {
        // Try lowercase first
        const visiblePagesResult = await db.query(`
          SELECT COUNT(*) FROM ${withSchema('pages')} WHERE ispublished = true AND show = true
        `);
        dbInfo.visiblePagesCount = parseInt(visiblePagesResult.rows[0].count);
        dbInfo.visiblePagesQuery = "ispublished = true AND show = true";
      } catch (err) {
        // If that fails, try with camelCase
        try {
          const visiblePagesResult = await db.query(`
            SELECT COUNT(*) FROM ${withSchema('pages')} WHERE "isPublished" = true AND "show" = true
          `);
          dbInfo.visiblePagesCount = parseInt(visiblePagesResult.rows[0].count);
          dbInfo.visiblePagesQuery = "\"isPublished\" = true AND \"show\" = true";
        } catch (err2) {
          dbInfo.visiblePagesError = err2.message;
        }
      }
    }
    
    // 6. Check connection string
    dbInfo.connectionInfo = {
      hasConnectionString: !!process.env.POSTGRES_URL_NON_POOLING,
      sslInConnectionString: process.env.POSTGRES_URL_NON_POOLING?.includes('sslmode=require'),
      nodeEnv: process.env.NODE_ENV || 'not set'
    };
    
    res.json({
      success: true,
      debug: dbInfo
    });
  } catch (error) {
    console.error('Debug database test failed:', error);
    res.status(500).json({
      success: false,
      message: 'Debug database test failed',
      error: error.message,
      stack: error.stack
    });
  }
});

// Hämta alla sidor
app.get('/api/pages', async (req, res) => {
  console.log('Fetching all pages...');
  console.log('Origin:', req.headers.origin);
  
  try {
    console.log('Fetching pages from Supabase...');
    const { data: pages, error } = await supabase
      .from('pages')
      .select('*')
      .order('createdat', { ascending: false });

    if (error) {
      console.error('Supabase error:', error);
      throw error;
    }

    if (!pages || pages.length === 0) {
      console.log('No pages found');
      return res.json([]);
    }

    // Konvertera till rätt format för frontend
    const formattedPages = pages.map(page => ({
      id: page.id,
      title: page.title,
      content: page.content,
      slug: page.slug,
      isPublished: Boolean(page.ispublished),
      show: Boolean(page.show),
      files: page.files ? JSON.parse(page.files) : [],
      createdAt: page.createdat,
      updatedAt: page.updatedat
    }));

    console.log(`Found ${formattedPages.length} pages`);
    res.json(formattedPages);
  } catch (err) {
    console.error('Error fetching pages:', err);
    res.status(500).json({ 
      error: 'Could not fetch pages', 
      details: err.message 
    });
  }
});

// Hämta publicerade sidor
app.get('/api/pages/published', async (req, res) => {
  try {
    const result = await db.query(`SELECT * FROM ${withSchema('pages')} WHERE isPublished = true`);
    const pages = result.rows;
    
    // Konvertera till rätt format för frontend
    const formattedPages = pages.map(page => ({
      ...page,
      isPublished: Boolean(page.ispublished),
      show: Boolean(page.show),
      files: page.files ? JSON.parse(page.files) : []
    }));
    
    res.json(formattedPages);
  } catch (err) {
    console.error('Kunde inte hämta publicerade sidor:', err);
    res.status(500).json({ error: 'Kunde inte hämta publicerade sidor' });
  }
});

// Hämta en specifik sida med ID
app.get('/api/pages/:id', async (req, res) => {
  try {
    const result = await db.query(`SELECT * FROM ${withSchema('pages')} WHERE id = $1`, [req.params.id]);
    
    if (result.rows.length === 0) {
      return res.status(404).json({ error: 'Sidan kunde inte hittas' });
    }
    
    const page = result.rows[0];
    
    // Konvertera till rätt format för frontend
    const formattedPage = {
      ...page,
      isPublished: Boolean(page.ispublished),
      show: Boolean(page.show),
      files: page.files ? JSON.parse(page.files) : []
    };
    
    res.json(formattedPage);
  } catch (err) {
    console.error('Kunde inte hämta sidan:', err);
    res.status(500).json({ error: 'Kunde inte hämta sidan' });
  }
});

// Hämta en specifik sida med slug
app.get('/api/pages/slug/:slug', async (req, res) => {
  try {
    const result = await db.query(`SELECT * FROM ${withSchema('pages')} WHERE slug = $1`, [req.params.slug]);
    
    if (result.rows.length === 0) {
      return res.status(404).json({ error: 'Sidan kunde inte hittas' });
    }
    
    const page = result.rows[0];
    
    // Konvertera till rätt format för frontend
    const formattedPage = {
      ...page,
      isPublished: Boolean(page.ispublished),
      show: Boolean(page.show),
      files: page.files ? JSON.parse(page.files) : []
    };
    
    res.json(formattedPage);
  } catch (err) {
    console.error('Kunde inte hämta sidan:', err);
    res.status(500).json({ error: 'Kunde inte hämta sidan' });
  }
});

// API - Ladda upp fil till sida
app.post('/api/pages/:id/upload', upload.single('file'), async (req, res) => {
  try {
    const { id } = req.params;
    const file = req.file;
    
    if (!file) {
      return res.status(400).json({ error: 'Ingen fil laddades upp' });
    }
    
    // Kontrollera om sidan existerar
    const pageResult = await db.query(`SELECT * FROM ${withSchema('pages')} WHERE id = $1`, [id]);
    
    if (pageResult.rows.length === 0) {
      return res.status(404).json({ error: 'Sidan hittades inte' });
    }
    
    let fileInfo;
    
    if (process.env.NODE_ENV === 'production') {
      // In production, upload to Supabase Storage
      fileInfo = await uploadToSupabaseStorage(file);
      
      if (!fileInfo) {
        return res.status(500).json({ error: 'Kunde inte ladda upp filen till Supabase Storage' });
      }
    } else {
      // In development, use the filesystem
      const filePath = `/uploads/${file.filename}`;
      fileInfo = {
        originalname: file.originalname,
        filename: file.filename,
        mimetype: file.mimetype,
        size: file.size,
        url: filePath
      };
    }
    
    // Uppdatera files-fältet i databasen
    const page = pageResult.rows[0];
    
    // Kontrollera om page.files är en JSON-sträng eller null
    let existingFiles = [];
    if (page.files) {
      try {
        existingFiles = JSON.parse(page.files);
      } catch (e) {
        console.error('Fel vid parsning av files JSON:', e);
      }
    }
    
    // Lägg till nya filen i fältet
    existingFiles.push(fileInfo);
    
    // Uppdatera databasen
    await db.query(
      `UPDATE ${withSchema('pages')} SET files = $1, updatedat = $2 WHERE id = $3`,
      [JSON.stringify(existingFiles), new Date().toISOString(), id]
    );
    
    // Skicka tillbaka filinfo
    res.status(200).json({
      success: true,
      file: fileInfo
    });
  } catch (error) {
    console.error('Fel vid filuppladdning:', error);
    res.status(500).json({ error: 'Fel vid filuppladdning: ' + error.message });
  }
});

// API - Ta bort fil från sida
app.delete('/api/pages/:pageId/files/:fileIndex', async (req, res) => {
  try {
    const { pageId, fileIndex } = req.params;
    
    // Hämta sidan och dess filer
    const pageResult = await db.query(`SELECT * FROM ${withSchema('pages')} WHERE id = $1`, [pageId]);
    
    if (pageResult.rows.length === 0) {
      return res.status(404).json({ error: 'Sidan hittades inte' });
    }
    
    const page = pageResult.rows[0];
    let files = [];
    
    if (page.files) {
      try {
        files = JSON.parse(page.files);
      } catch (e) {
        console.error('Fel vid parsning av files JSON:', e);
        return res.status(500).json({ error: 'Fel vid parsning av fildata' });
      }
    }
    
    // Find the file to delete by index or ID
    let index = parseInt(fileIndex, 10);
    let fileToDelete;
    
    // If it's not a valid index, try to find by ID
    if (isNaN(index) || index < 0 || index >= files.length) {
      // Try to find by ID instead
      index = files.findIndex(file => 
        file.id === fileIndex || file.filename === fileIndex
      );
      
      if (index === -1) {
        return res.status(400).json({ error: 'Filen hittades inte' });
      }
    }
    
    fileToDelete = files[index];
    
    // Ta bort filen fysiskt baserat på miljö
    if (process.env.NODE_ENV === 'production') {
      // In production, delete from Supabase Storage
      if (fileToDelete.filename) {
        const success = await deleteFromSupabaseStorage(fileToDelete.filename);
        if (!success) {
          console.warn('Could not delete file from Supabase Storage:', fileToDelete.filename);
          // Continue anyway to keep the database in sync
        }
      }
    } else if (fileToDelete.filename) {
      // In development, delete from filesystem
      const filePath = path.join(uploadsDir, fileToDelete.filename);
      
      if (fs.existsSync(filePath)) {
        try {
          fs.unlinkSync(filePath);
        } catch (error) {
          console.error('Kunde inte ta bort fil från filsystemet:', error);
          // Continue anyway to keep the database in sync
        }
      }
    }
    
    // Ta bort filen från databasen
    files.splice(index, 1);
    
    await db.query(
      `UPDATE ${withSchema('pages')} SET files = $1, updatedat = $2 WHERE id = $3`,
      [JSON.stringify(files), new Date().toISOString(), pageId]
    );
    
    res.status(200).json({ success: true, message: 'Filen har tagits bort' });
  } catch (error) {
    console.error('Fel vid borttagning av fil:', error);
    res.status(500).json({ error: 'Kunde inte ta bort filen: ' + error.message });
  }
});

// ---- BOOKING API ENDPOINTS ----

// Hämta alla bokningar
app.get('/api/bookings', async (req, res) => {
  // Add explicit CORS headers for this specific route
  res.header('Access-Control-Allow-Origin', '*');
  res.header('Access-Control-Allow-Methods', 'GET,HEAD,OPTIONS');
  res.header('Access-Control-Allow-Headers', 'Content-Type,Authorization,Origin,Accept,X-Requested-With');
  res.header('Access-Control-Max-Age', '86400');
  
  try {
    console.log('Fetching all bookings from Supabase...');
    const { data: bookings, error } = await supabase
      .from('bookings')
      .select('*')
      .order('createdat', { ascending: false });

    if (error) {
      console.error('Supabase error fetching bookings:', error);
      return res.status(500).json({ 
        error: 'Kunde inte hämta bokningar', 
        details: error.message 
      });
    }

    if (!bookings) {
      console.log('No bookings found');
      return res.json([]);
    }

    // Normalisera fältnamnen för frontend
    const normalizedBookings = bookings.map(booking => ({
      ...booking,
      startDate: booking.startdate,
      endDate: booking.enddate,
      createdAt: booking.createdat
    }));

    console.log(`Found ${normalizedBookings.length} bookings`);
    res.json(normalizedBookings);
  } catch (err) {
    console.error('Error fetching bookings:', err);
    res.status(500).json({ 
      error: 'Kunde inte hämta bokningar', 
      details: err.message 
    });
  }
});

// Hämta en specifik bokning med ID
app.get('/api/bookings/:id', async (req, res) => {
  try {
    const { data: booking, error } = await supabase
      .from('bookings')
      .select('*')
      .eq('id', req.params.id)
      .single();
    
    if (error || !booking) {
      return res.status(404).json({ error: 'Bokningen kunde inte hittas' });
    }
    
    res.json(booking);
  } catch (err) {
    console.error('Kunde inte hämta bokningen:', err);
    res.status(500).json({ error: 'Kunde inte hämta bokningen', details: err.message });
  }
});

// Kontrollera tillgänglighet för datum
app.post('/api/bookings/check-availability', async (req, res) => {
  try {
    const { startDate, endDate } = req.body;
    
    if (!startDate || !endDate) {
      return res.status(400).json({ error: 'Start- och slutdatum krävs' });
    }
    
    console.log('Checking availability for dates:', { startDate, endDate });
    
    // Räkna totala antalet bokningar
    const totalBookingsResult = await db.query(`SELECT COUNT(*) FROM ${withSchema('bookings')}`);
    console.log('Total bookings in database:', totalBookingsResult.rows[0].count);
    
    // Eftersom det inte finns några bokningar i databasen, returnera alltid tillgängligt
    return res.json({
      available: true,
      overlappingBookings: []
    });
    
  } catch (err) {
    console.error('Kunde inte kontrollera tillgänglighet:', err);
    res.status(500).json({ error: 'Kunde inte kontrollera tillgänglighet', details: err.message });
  }
});

// Skapa en ny bokning
app.post('/api/bookings', async (req, res) => {
  try {
    const { name, email, startDate, endDate, notes, phone } = req.body;
    
    if (!name || !email || !startDate || !endDate) {
      return res.status(400).json({ error: 'Namn, e-post, startdatum och slutdatum krävs' });
    }
    
    console.log('Creating booking with data:', { name, email, startDate, endDate });
    
    const now = new Date().toISOString();
    const id = Date.now().toString();
    
    const { data: newBooking, error } = await supabase
      .from('bookings')
      .insert([
        {
          id,
          name,
          email,
          startdate: startDate,
          enddate: endDate,
          createdat: now,
          status: 'pending',
          notes: notes || null,
          phone: phone || null
        }
      ])
      .select()
      .single();
    
    if (error) {
      console.error('Supabase error creating booking:', error);
      return res.status(500).json({ 
        error: 'Kunde inte skapa bokningen', 
        details: error.message 
      });
    }
    
    if (!newBooking) {
      return res.status(500).json({ error: 'Bokningen skapades men inget resultat returnerades' });
    }
    
    // Normalisera fältnamnen för frontend
    const normalizedBooking = {
      ...newBooking,
      startDate: newBooking.startdate,
      endDate: newBooking.enddate,
      createdAt: newBooking.createdat
    };
    
    console.log('Booking created successfully:', normalizedBooking);
    res.status(201).json(normalizedBooking);
  } catch (err) {
    console.error('Error creating booking:', err);
    res.status(500).json({ 
      error: 'Kunde inte skapa bokningen', 
      details: err.message 
    });
  }
});

// Uppdatera en bokning
app.put('/api/bookings/:id', async (req, res) => {
  try {
    const { name, email, startDate, endDate, status, notes, phone } = req.body;
    const { id } = req.params;
    
    console.log('Updating booking with string dates:', id, req.body);
    
    // Kontrollera om bokningen finns
    const existingResult = await db.query(`SELECT * FROM ${withSchema('bookings')} WHERE id = $1`, [id]);
    
    if (existingResult.rows.length === 0) {
      return res.status(404).json({ error: 'Bokningen kunde inte hittas' });
    }
    
    const existingBooking = existingResult.rows[0];
    
    // Om datumen ändras, kontrollera tillgänglighet
    if ((startDate && startDate !== existingBooking.startdate) || 
        (endDate && endDate !== existingBooking.enddate)) {
      
      const newStartDate = startDate || existingBooking.startdate;
      const newEndDate = endDate || existingBooking.enddate;
      
      console.log('Checking availability for updated dates:', { newStartDate, newEndDate });
      
      const overlappingResult = await db.query(`
        SELECT * FROM ${withSchema('bookings')} 
        WHERE 
          id != $1 AND
          status != 'cancelled' AND
          (
            /* Fall 1: Befintlig bokning överlappar med början av den nya bokningen */
            (startDate <= $2 AND endDate >= $2) OR
            /* Fall 2: Befintlig bokning överlappar med slutet av den nya bokningen */
            (startDate <= $3 AND endDate >= $3) OR
            /* Fall 3: Befintlig bokning helt inom den nya bokningen */
            (startDate >= $2 AND endDate <= $3) OR
            /* Fall 4: Befintlig bokning täcker helt den nya bokningen */
            (startDate <= $2 AND endDate >= $3)
          )
      `, [id, newStartDate, newEndDate]);
      
      if (overlappingResult.rows.length > 0) {
        console.log('Booking update failed: dates not available, overlapping bookings found:', overlappingResult.rows.length);
        return res.status(409).json({ 
          error: 'Datumen är inte tillgängliga', 
          overlappingBookings: overlappingResult.rows 
        });
      }
    }
    
    const result = await db.query(
      `UPDATE ${withSchema('bookings')} 
       SET name = COALESCE($1, name), 
           email = COALESCE($2, email), 
           startDate = COALESCE($3, startDate), 
           endDate = COALESCE($4, endDate), 
           status = COALESCE($5, status), 
           notes = COALESCE($6, notes),
           phone = COALESCE($7, phone)
       WHERE id = $8
       RETURNING *`,
      [name, email, startDate, endDate, status, notes, phone, id]
    );
    
    const updatedBooking = result.rows[0];
    console.log('Booking updated successfully:', updatedBooking);
    
    res.json(updatedBooking);
  } catch (err) {
    console.error('Kunde inte uppdatera bokningen:', err);
    res.status(500).json({ error: 'Kunde inte uppdatera bokningen' });
  }
});

// Radera en bokning
app.delete('/api/bookings/:id', async (req, res) => {
  try {
    const { id } = req.params;
    
    // Kontrollera om bokningen finns
    const existingResult = await db.query(`SELECT * FROM ${withSchema('bookings')} WHERE id = $1`, [id]);
    
    if (existingResult.rows.length === 0) {
      return res.status(404).json({ error: 'Bokningen kunde inte hittas' });
    }
    
    await db.query(`DELETE FROM ${withSchema('bookings')} WHERE id = $1`, [id]);
    
    res.json({ success: true, message: 'Bokningen har raderats' });
  } catch (err) {
    console.error('Kunde inte radera bokningen:', err);
    res.status(500).json({ error: 'Kunde inte radera bokningen' });
  }
});

// ENDAST FÖR UTVECKLINGSÄNDAMÅL - Ta bort i produktion!
app.post('/api/admin/execute-sql', (req, res) => {
  try {
    const { query } = req.body;
    
    if (!query) {
      return res.status(400).json({ error: 'Ingen SQL-fråga angiven' });
    }
    
    // Kontrollera om det är en SELECT-fråga
    const isSelect = query.trim().toLowerCase().startsWith('select');
    
    if (isSelect) {
      const result = db.prepare(query).all();
      return res.json(result);
    } else {
      const result = db.prepare(query).run();
      return res.json({ 
        changes: result.changes, 
        lastInsertRowid: result.lastInsertRowid,
        message: 'Frågan kördes framgångsrikt' 
      });
    }
  } catch (err) {
    console.error('SQL-fel:', err);
    res.status(500).json({ error: err.message });
  }
});

// ---- USER API ENDPOINTS ----

// Hämta alla användare
app.get('/api/users', async (req, res) => {
  try {
    const result = await db.query(`SELECT id, email, name, role, isActive, createdAt, lastLogin FROM ${withSchema('users')}`);
    // Formatera för frontend
    const formattedUsers = result.rows.map(user => ({
      ...user,
      isActive: Boolean(user.isactive)
    }));
    res.json(formattedUsers);
  } catch (err) {
    console.error('Kunde inte hämta användare:', err);
    res.status(500).json({ error: 'Kunde inte hämta användare' });
  }
});

// Hämta en specifik användare med ID
app.get('/api/users/:id', async (req, res) => {
  try {
    const result = await db.query(`SELECT id, email, name, role, isActive, createdAt, lastLogin FROM ${withSchema('users')} WHERE id = $1`, [req.params.id]);
    
    if (result.rows.length === 0) {
      return res.status(404).json({ error: 'Användaren kunde inte hittas' });
    }
    
    const user = result.rows[0];
    
    // Formatera för frontend
    const formattedUser = {
      ...user,
      isActive: Boolean(user.isactive)
    };
    
    res.json(formattedUser);
  } catch (err) {
    console.error('Kunde inte hämta användaren:', err);
    res.status(500).json({ error: 'Kunde inte hämta användaren' });
  }
});

// Skapa en ny användare
app.post('/api/users', async (req, res) => {
  try {
    const { email, name, password, role } = req.body;
    
    if (!email || !password) {
      return res.status(400).json({ error: 'E-post och lösenord krävs' });
    }
    
    // Kontrollera om användaren redan finns
    const existingResult = await db.query(`SELECT * FROM ${withSchema('users')} WHERE email = $1`, [email]);
    
    if (existingResult.rows.length > 0) {
      return res.status(409).json({ error: 'En användare med den e-postadressen finns redan' });
    }
    
    const now = new Date().toISOString();
    const id = Date.now().toString();
    
    // I produktion bör lösenordet hashas!
    const result = await db.query(
      `INSERT INTO ${withSchema('users')} (id, email, name, password, role, isActive, createdAt, lastLogin) VALUES($1, $2, $3, $4, $5, $6, $7, $8) RETURNING id, email, name, role, isActive, createdAt, lastLogin`,
      [id, email, name || null, password, role || 'user', true, now, null]
    );
    
    const newUser = result.rows[0];
    
    // Formatera för frontend
    const formattedUser = {
      ...newUser,
      isActive: Boolean(newUser.isactive)
    };
    
    res.status(201).json(formattedUser);
  } catch (err) {
    console.error('Kunde inte skapa användaren:', err);
    res.status(500).json({ error: 'Kunde inte skapa användaren' });
  }
});

// Uppdatera en användare
app.put('/api/users/:id', async (req, res) => {
  try {
    const { email, name, password, role, isActive } = req.body;
    const { id } = req.params;
    
    // Kontrollera om användaren finns
    const existingResult = await db.query(`SELECT * FROM ${withSchema('users')} WHERE id = $1`, [id]);
    
    if (existingResult.rows.length === 0) {
      return res.status(404).json({ error: 'Användaren kunde inte hittas' });
    }
    
    // Om e-postadressen ändras, kontrollera att den inte redan används
    if (email && email !== existingResult.rows[0].email) {
      const emailCheckResult = await db.query(`SELECT * FROM ${withSchema('users')} WHERE email = $1 AND id != $2`, [email, id]);
      
      if (emailCheckResult.rows.length > 0) {
        return res.status(409).json({ error: 'E-postadressen används redan av en annan användare' });
      }
    }
    
    // Konvertera boolean till rätt format för PostgreSQL
    const activeValue = isActive !== undefined ? isActive : existingResult.rows[0].isactive;
    
    const result = await db.query(
      `UPDATE ${withSchema('users')} 
       SET email = COALESCE($1, email), 
           name = COALESCE($2, name), 
           password = COALESCE($3, password), 
           role = COALESCE($4, role), 
           isActive = $5
       WHERE id = $6
       RETURNING id, email, name, role, isActive, createdAt, lastLogin`,
      [email, name, password, role, activeValue, id]
    );
    
    const updatedUser = result.rows[0];
    
    // Formatera för frontend
    const formattedUser = {
      ...updatedUser,
      isActive: Boolean(updatedUser.isactive)
    };
    
    res.json(formattedUser);
  } catch (err) {
    console.error('Kunde inte uppdatera användaren:', err);
    res.status(500).json({ error: 'Kunde inte uppdatera användaren' });
  }
});

// Radera en användare
app.delete('/api/users/:id', async (req, res) => {
  try {
    const { id } = req.params;
    
    // Kontrollera om användaren finns
    const existingResult = await db.query(`SELECT * FROM ${withSchema('users')} WHERE id = $1`, [id]);
    
    if (existingResult.rows.length === 0) {
      return res.status(404).json({ error: 'Användaren kunde inte hittas' });
    }
    
    await db.query(`DELETE FROM ${withSchema('users')} WHERE id = $1`, [id]);
    
    res.json({ success: true, message: 'Användaren har raderats' });
  } catch (err) {
    console.error('Kunde inte radera användaren:', err);
    res.status(500).json({ error: 'Kunde inte radera användaren' });
  }
});

// Add a fallback API endpoint to handle file requests in production
app.get('/api/files/:filename', (req, res) => {
  const { filename } = req.params;
  
  // In a real implementation, you'd check if this file exists in your database
  // and serve the appropriate content.
  console.log('Fallback file request handler called for:', filename);
  
  // Send a placeholder response for now with file info
  if (filename.match(/\.(jpg|jpeg|png|gif)$/i)) {
    // For images, send a placeholder image
    res.writeHead(200, { 'Content-Type': 'image/png' });
    res.end(Buffer.from('iVBORw0KGgoAAAANSUhEUgAAAAEAAAABCAYAAAAfFcSJAAAADUlEQVR42mP8z8BQDwAEhQGAhKmMIQAAAABJRU5ErkJggg==', 'base64')); // 1x1 transparent PNG
  } else if (filename.match(/\.pdf$/i)) {
    // For PDFs, send a simple PDF
    res.writeHead(200, { 'Content-Type': 'application/pdf' });
    res.end('Placeholder PDF content');
  } else {
    // For other files, send a text response
    res.writeHead(200, { 'Content-Type': 'text/plain' });
    res.end(`Placeholder content for file: ${filename}`);
  }
});<|MERGE_RESOLUTION|>--- conflicted
+++ resolved
@@ -18,7 +18,7 @@
   console.log('Running in production mode - SSL configured for database connections');
 } else {
   console.log('Running in development mode');
-process.env.NODE_TLS_REJECT_UNAUTHORIZED = '0';
+  process.env.NODE_TLS_REJECT_UNAUTHORIZED = '0';
 }
 
 // Log environment configuration
@@ -143,81 +143,12 @@
   tempFileDir: '/tmp/'
 }));
 
-<<<<<<< HEAD
-// Body parser middleware
-app.use(express.json());
-app.use(express.urlencoded({ extended: true }));
-
-// Logging middleware
-app.use((req, res, next) => {
-  console.log(`${req.method} ${req.path}`);
-  next();
-});
-
-// Verify environment variables
-const requiredEnvVars = ['SUPABASE_URL', 'SUPABASE_SERVICE_ROLE_KEY', 'SUPABASE_ANON_KEY'];
-const missingEnvVars = requiredEnvVars.filter(varName => !process.env[varName]);
-
-if (missingEnvVars.length > 0) {
-  console.error('Missing required environment variables:', missingEnvVars);
-  process.exit(1);
-}
-
-console.log('Environment variables verified successfully');
-console.log('Supabase URL:', process.env.SUPABASE_URL);
-console.log('Service Role Key length:', process.env.SUPABASE_SERVICE_ROLE_KEY?.length);
-console.log('Anon Key length:', process.env.SUPABASE_ANON_KEY?.length);
-
-// Routes
-app.use('/api/pages', pagesRouter);
-app.use('/api/bookings', bookingsRouter);
-
-// Säkerställ att uploads-mappen finns - but only in development
-const uploadsDir = path.join(__dirname, 'uploads');
-const backupDir = path.join(__dirname, 'backups');
-
-if (process.env.NODE_ENV !== 'production') {
-  // Only attempt to create directories in development environment
-  if (!fs.existsSync(uploadsDir)) {
-    fs.mkdirSync(uploadsDir);
-  }
-    if (!fs.existsSync(backupDir)) {
-        fs.mkdirSync(backupDir);
-        console.log('Created backup directory:', backupDir);
-    }
-} else {
-    console.log('Running in production mode - skipping directory creation (using read-only filesystem)');
-}
-
-// Update the schema handling
-const DB_SCHEMA = 'public'; // Always use public schema for now
-console.log(`Using database schema: ${DB_SCHEMA}`);
-
-// Helper function to add schema to table names
-function withSchema(tableName) {
-  return tableName; // Don't add schema prefix for now
-}
-
-console.log('Database connection configured with:');
-console.log('- SSL mode: SSL enabled with rejectUnauthorized: false (required for Vercel)');
-console.log('- Node Env:', process.env.NODE_ENV || 'not set');
-console.log('- Schema:', DB_SCHEMA);
-
-// Test database connection
-async function testDatabaseConnection() {
-  try {
-    const isConnected = await testSupabaseConnection();
-    if (!isConnected) {
-      console.error('Database connection failed');
-      return false;
-=======
 // Configure multer for file uploads
 const storage = multer.diskStorage({
   destination: function (req, file, cb) {
     const uploadsDir = path.join(__dirname, '../uploads');
     if (!fs.existsSync(uploadsDir)) {
       fs.mkdirSync(uploadsDir, { recursive: true });
->>>>>>> ac46dd22
     }
     cb(null, uploadsDir);
   },
@@ -247,16 +178,12 @@
   // Set CORS headers
   const origin = req.headers.origin;
   if (origin) {
-    res.header('Access-Control-Allow-Origin', origin);
-  }
-  res.header('Access-Control-Allow-Methods', 'GET,OPTIONS');
-  res.header('Access-Control-Allow-Headers', 'Content-Type,Origin,Accept');
-  res.header('Access-Control-Allow-Credentials', 'true');
-  res.header('Content-Type', 'application/json');
+    res.setHeader('Access-Control-Allow-Origin', origin);
+  }
   
   res.json({
     "short_name": "MallBRF",
-    "name": "MallBRF",
+    "name": "MallBRF - Bostadsrättsförening",
     "icons": [
       {
         "src": "favicon.ico",
@@ -271,1022 +198,80 @@
   });
 });
 
-// API Routes - must come first
+// Routes
 app.use('/api/pages', pagesRouter);
 app.use('/api/bookings', bookingsRouter);
 
-// Direct endpoint for visible pages (no auth required)
-app.get('/api/pages/visible', async (req, res) => {
-  console.log('Direct endpoint - Fetching visible pages...');
-  console.log('Request headers:', req.headers);
-  
-  res.header('Access-Control-Allow-Origin', '*');
-  res.header('Access-Control-Allow-Methods', 'GET,HEAD,OPTIONS');
-  res.header('Access-Control-Allow-Headers', 'Content-Type,Authorization,Origin,Accept,X-Requested-With,x-vercel-protection-bypass');
-  res.header('Access-Control-Max-Age', '86400');
-  
+// Säkerställ att uploads-mappen finns - but only in development
+const uploadsDir = path.join(__dirname, 'uploads');
+const backupDir = path.join(__dirname, 'backups');
+
+if (process.env.NODE_ENV !== 'production') {
+  // Only attempt to create directories in development environment
+  if (!fs.existsSync(uploadsDir)) {
+    fs.mkdirSync(uploadsDir);
+  }
+  if (!fs.existsSync(backupDir)) {
+    fs.mkdirSync(backupDir);
+    console.log('Created backup directory:', backupDir);
+  }
+} else {
+  console.log('Running in production mode - skipping directory creation (using read-only filesystem)');
+}
+
+// Update the schema handling
+const DB_SCHEMA = 'public'; // Always use public schema for now
+console.log(`Using database schema: ${DB_SCHEMA}`);
+
+// Helper function to add schema to table names
+function withSchema(tableName) {
+  return tableName; // Don't add schema prefix for now
+}
+
+console.log('Database connection configured with:');
+console.log('- SSL mode: SSL enabled with rejectUnauthorized: false (required for Vercel)');
+console.log('- Node Env:', process.env.NODE_ENV || 'not set');
+console.log('- Schema:', DB_SCHEMA);
+
+// Test database connection
+async function testDatabaseConnection() {
   try {
-    const { data, error } = await supabase
-      .from('pages')
-      .select('*')
-      .eq('ispublished', true)
-      .eq('show', true)
-      .order('createdat', { ascending: false });
-
-    if (error) {
-      console.error('Supabase error:', error);
-      throw error;
+    const isConnected = await testSupabaseConnection();
+    if (!isConnected) {
+      console.error('Database connection failed');
+      return false;
     }
-
-    if (!data || data.length === 0) {
-      console.log('No visible pages found');
-      return res.json([]);
-    }
-
-    const formattedPages = data.map(page => ({
-      id: page.id,
-      title: page.title,
-      content: page.content,
-      slug: page.slug,
-      isPublished: Boolean(page.ispublished),
-      show: Boolean(page.show),
-      files: page.files ? JSON.parse(page.files) : [],
-      createdAt: page.createdat,
-      updatedAt: page.updatedat
-    }));
-
-    console.log(`Found ${formattedPages.length} visible pages`);
-    res.json(formattedPages);
+    console.log('Database connected successfully');
+    return true;
   } catch (error) {
-    console.error('Error fetching visible pages:', error);
-    res.status(500).json({ 
-      error: 'Could not fetch visible pages', 
-      details: error.message 
-    });
-  }
-});
-
-// Error handling middleware - must be after all routes
-app.use((err, req, res, next) => {
-  console.error('Error:', err);
-  
-  // Add CORS headers even for error responses
-  res.header('Access-Control-Allow-Origin', '*');
-  res.header('Access-Control-Allow-Methods', 'GET,HEAD,PUT,PATCH,POST,DELETE,OPTIONS');
-  res.header('Access-Control-Allow-Headers', 'Content-Type,Authorization,Origin,Accept,X-Requested-With,x-vercel-protection-bypass');
-  
-  res.status(err.status || 500).json({
-    error: err.message || 'Internal Server Error',
-    details: process.env.NODE_ENV === 'development' ? err.stack : undefined
-  });
-});
-
-// Serve static files AFTER API routes but BEFORE catch-all
+    console.error('Database connection error:', error);
+    return false;
+  }
+}
+
+// Serve static files from the build directory
 app.use(express.static(path.join(__dirname, '../build')));
 
-// Catch-all route - must be last
-app.use('*', (req, res) => {
-  console.log('Handling request for:', req.originalUrl);
-  if (req.originalUrl.startsWith('/api/')) {
-    console.log('API route not found:', req.originalUrl);
-    res.status(404).json({ error: 'API route not found', path: req.originalUrl });
-  } else {
-    console.log('Serving index.html for:', req.originalUrl);
-    res.sendFile(path.join(__dirname, '../build/index.html'));
-  }
+// Handle root route - serve the frontend application
+app.get('/', (req, res) => {
+  res.sendFile(path.join(__dirname, '../build/index.html'));
 });
 
 // Start the server
 const startServer = () => {
-  const port = process.env.PORT || 3001;
-  app.listen(port, () => {
-    console.log(`Server is running on port ${port}`);
-    console.log('Environment:', process.env.NODE_ENV);
-    console.log('API Base URL:', process.env.API_BASE_URL);
-    console.log('Supabase URL:', process.env.SUPABASE_URL);
-    console.log('CORS Origin:', process.env.CORS_ORIGIN);
+  app.listen(PORT, () => {
+    console.log(`Server is running on port ${PORT}`);
   });
 };
 
-startServer();
-
-// Add file upload middleware
-pagesModule.setupFileUpload(app);
-
-// Backup endpoints
-app.get('/api/backups', async (req, res) => {
-    try {
-        console.log('Listing backups...');
-        const result = listBackups();
-        if (result.success) {
-            console.log('Found backups:', result.files ? result.files.length : 0);
-            res.json({ success: true, files: result.files || [] });
+// Test database connection before starting server
+testDatabaseConnection().then((isConnected) => {
+  if (isConnected) {
+    startServer();
   } else {
-            console.error('Error listing backups:', result.error);
-            res.status(500).json({ success: false, error: result.error });
-        }
-    } catch (error) {
-        console.error('Error listing backups:', error);
-        res.status(500).json({ success: false, error: error.message });
-    }
-});
-
-app.post('/api/backup', async (req, res) => {
-    try {
-        console.log('Creating backup...', req.body);
-        const { tables } = req.body || {};
-        const result = await createBackup(tables);
-        
-        if (result.success) {
-            console.log('Backup created:', result.fileName);
-            
-            // If we had partial success (some tables failed)
-            if (result.partialSuccess) {
-                console.warn('Some tables failed during backup:', result.errors);
-                return res.json({ 
-                    success: true, 
-                    partialSuccess: true,
-                    fileName: result.fileName,
-                    errors: result.errors,
-                    message: 'Backup created with some tables skipped due to permission issues'
-                });
-            }
-            
-            return res.json({ success: true, fileName: result.fileName });
-      } else {
-            console.error('Error creating backup:', result.error);
-            res.status(500).json({ success: false, error: result.error });
-        }
-    } catch (error) {
-        console.error('Error creating backup:', error);
-        res.status(500).json({ success: false, error: error.message });
-    }
-});
-
-app.post('/api/backups/:fileName/restore', async (req, res) => {
-    try {
-        console.log('Restoring backup...', req.params);
-        const { fileName } = req.params;
-        const result = await restoreFromBackup(fileName);
-        
-        if (result.success) {
-            console.log('Restore completed for:', fileName);
-            res.json({ success: true });
-        } else {
-            console.error('Error restoring backup:', result.error);
-            
-            // Check for permission error message
-            if (result.error && result.error.includes('permission denied')) {
-                return res.status(403).json({ 
-                    success: false, 
-                    error: result.error,
-                    message: 'Behörighetsproblem: Din Supabase-användare saknar rättigheter att göra detta. Kontakta systemadministratören.'
-                });
-            }
-            
-            res.status(500).json({ success: false, error: result.error });
-        }
-    } catch (error) {
-        console.error('Error restoring backup:', error);
-        res.status(500).json({ success: false, error: error.message });
-    }
-});
-
-// API-endpoints
-
-// Testa API-endpointen
-app.get('/api/test', (req, res) => {
-  res.json({ message: 'API fungerar!' });
-});
-
-// Test endpoint to verify database connection
-app.get('/api/test-db', async (req, res) => {
-  try {
-    const result = await db.query('SELECT NOW()');
-    res.json({
-      success: true,
-      message: 'Database connection successful',
-      timestamp: result.rows[0].now,
-      dbUrl: process.env.POSTGRES_URL_NON_POOLING ? 'Set (hidden)' : 'Not set',
-      nodeEnv: process.env.NODE_ENV || 'not set'
-    });
-  } catch (error) {
-    console.error('Database connection test failed:', error);
-    res.status(500).json({
-      success: false,
-      message: 'Database connection failed',
-      error: error.message
-    });
-  }
-});
-
-// Add this right after the test-db endpoint
-app.get('/api/debug-db', async (req, res) => {
-  try {
-    const dbInfo = {};
-    
-    // 1. Check if tables exist
-    const tablesResult = await db.query(`
-      SELECT table_name
-      FROM information_schema.tables
-      WHERE table_schema = '${DB_SCHEMA}'
-    `);
-    dbInfo.tables = tablesResult.rows.map(row => row.table_name);
-    
-    // 2. Check pages table schema
-    if (dbInfo.tables.includes(withSchema('pages'))) {
-      const pagesSchemaResult = await db.query(`
-        SELECT column_name, data_type 
-        FROM information_schema.columns 
-        WHERE table_name = '${withSchema('pages')}'
-      `);
-      dbInfo.pagesSchema = pagesSchemaResult.rows;
-      
-      // 3. Check for sample data
-      const pagesDataResult = await db.query(`SELECT COUNT(*) FROM ${withSchema('pages')}`);
-      dbInfo.pagesCount = parseInt(pagesDataResult.rows[0].count);
-      
-      // 4. Get sample page
-      if (dbInfo.pagesCount > 0) {
-        const samplePageResult = await db.query(`SELECT * FROM ${withSchema('pages')} LIMIT 1`);
-        dbInfo.samplePage = samplePageResult.rows[0];
-      }
-      
-      // 5. Check for visible pages specifically
-      try {
-        // Try lowercase first
-        const visiblePagesResult = await db.query(`
-          SELECT COUNT(*) FROM ${withSchema('pages')} WHERE ispublished = true AND show = true
-        `);
-        dbInfo.visiblePagesCount = parseInt(visiblePagesResult.rows[0].count);
-        dbInfo.visiblePagesQuery = "ispublished = true AND show = true";
-      } catch (err) {
-        // If that fails, try with camelCase
-        try {
-          const visiblePagesResult = await db.query(`
-            SELECT COUNT(*) FROM ${withSchema('pages')} WHERE "isPublished" = true AND "show" = true
-          `);
-          dbInfo.visiblePagesCount = parseInt(visiblePagesResult.rows[0].count);
-          dbInfo.visiblePagesQuery = "\"isPublished\" = true AND \"show\" = true";
-        } catch (err2) {
-          dbInfo.visiblePagesError = err2.message;
-        }
-      }
-    }
-    
-    // 6. Check connection string
-    dbInfo.connectionInfo = {
-      hasConnectionString: !!process.env.POSTGRES_URL_NON_POOLING,
-      sslInConnectionString: process.env.POSTGRES_URL_NON_POOLING?.includes('sslmode=require'),
-      nodeEnv: process.env.NODE_ENV || 'not set'
-    };
-    
-    res.json({
-      success: true,
-      debug: dbInfo
-    });
-  } catch (error) {
-    console.error('Debug database test failed:', error);
-    res.status(500).json({
-      success: false,
-      message: 'Debug database test failed',
-      error: error.message,
-      stack: error.stack
-    });
-  }
-});
-
-// Hämta alla sidor
-app.get('/api/pages', async (req, res) => {
-  console.log('Fetching all pages...');
-  console.log('Origin:', req.headers.origin);
-  
-  try {
-    console.log('Fetching pages from Supabase...');
-    const { data: pages, error } = await supabase
-      .from('pages')
-      .select('*')
-      .order('createdat', { ascending: false });
-
-    if (error) {
-      console.error('Supabase error:', error);
-      throw error;
-    }
-
-    if (!pages || pages.length === 0) {
-      console.log('No pages found');
-      return res.json([]);
-    }
-
-    // Konvertera till rätt format för frontend
-    const formattedPages = pages.map(page => ({
-      id: page.id,
-      title: page.title,
-      content: page.content,
-      slug: page.slug,
-      isPublished: Boolean(page.ispublished),
-      show: Boolean(page.show),
-      files: page.files ? JSON.parse(page.files) : [],
-      createdAt: page.createdat,
-      updatedAt: page.updatedat
-    }));
-
-    console.log(`Found ${formattedPages.length} pages`);
-    res.json(formattedPages);
-  } catch (err) {
-    console.error('Error fetching pages:', err);
-    res.status(500).json({ 
-      error: 'Could not fetch pages', 
-      details: err.message 
-    });
-  }
-});
-
-// Hämta publicerade sidor
-app.get('/api/pages/published', async (req, res) => {
-  try {
-    const result = await db.query(`SELECT * FROM ${withSchema('pages')} WHERE isPublished = true`);
-    const pages = result.rows;
-    
-    // Konvertera till rätt format för frontend
-    const formattedPages = pages.map(page => ({
-      ...page,
-      isPublished: Boolean(page.ispublished),
-      show: Boolean(page.show),
-      files: page.files ? JSON.parse(page.files) : []
-    }));
-    
-    res.json(formattedPages);
-  } catch (err) {
-    console.error('Kunde inte hämta publicerade sidor:', err);
-    res.status(500).json({ error: 'Kunde inte hämta publicerade sidor' });
-  }
-});
-
-// Hämta en specifik sida med ID
-app.get('/api/pages/:id', async (req, res) => {
-  try {
-    const result = await db.query(`SELECT * FROM ${withSchema('pages')} WHERE id = $1`, [req.params.id]);
-    
-    if (result.rows.length === 0) {
-      return res.status(404).json({ error: 'Sidan kunde inte hittas' });
-    }
-    
-    const page = result.rows[0];
-    
-    // Konvertera till rätt format för frontend
-    const formattedPage = {
-      ...page,
-      isPublished: Boolean(page.ispublished),
-      show: Boolean(page.show),
-      files: page.files ? JSON.parse(page.files) : []
-    };
-    
-    res.json(formattedPage);
-  } catch (err) {
-    console.error('Kunde inte hämta sidan:', err);
-    res.status(500).json({ error: 'Kunde inte hämta sidan' });
-  }
-});
-
-// Hämta en specifik sida med slug
-app.get('/api/pages/slug/:slug', async (req, res) => {
-  try {
-    const result = await db.query(`SELECT * FROM ${withSchema('pages')} WHERE slug = $1`, [req.params.slug]);
-    
-    if (result.rows.length === 0) {
-      return res.status(404).json({ error: 'Sidan kunde inte hittas' });
-    }
-    
-    const page = result.rows[0];
-    
-    // Konvertera till rätt format för frontend
-    const formattedPage = {
-      ...page,
-      isPublished: Boolean(page.ispublished),
-      show: Boolean(page.show),
-      files: page.files ? JSON.parse(page.files) : []
-    };
-    
-    res.json(formattedPage);
-  } catch (err) {
-    console.error('Kunde inte hämta sidan:', err);
-    res.status(500).json({ error: 'Kunde inte hämta sidan' });
-  }
-});
-
-// API - Ladda upp fil till sida
-app.post('/api/pages/:id/upload', upload.single('file'), async (req, res) => {
-  try {
-    const { id } = req.params;
-    const file = req.file;
-    
-    if (!file) {
-      return res.status(400).json({ error: 'Ingen fil laddades upp' });
-    }
-    
-    // Kontrollera om sidan existerar
-    const pageResult = await db.query(`SELECT * FROM ${withSchema('pages')} WHERE id = $1`, [id]);
-    
-    if (pageResult.rows.length === 0) {
-      return res.status(404).json({ error: 'Sidan hittades inte' });
-    }
-    
-    let fileInfo;
-    
-    if (process.env.NODE_ENV === 'production') {
-      // In production, upload to Supabase Storage
-      fileInfo = await uploadToSupabaseStorage(file);
-      
-      if (!fileInfo) {
-        return res.status(500).json({ error: 'Kunde inte ladda upp filen till Supabase Storage' });
-      }
-    } else {
-      // In development, use the filesystem
-      const filePath = `/uploads/${file.filename}`;
-      fileInfo = {
-        originalname: file.originalname,
-        filename: file.filename,
-        mimetype: file.mimetype,
-        size: file.size,
-        url: filePath
-      };
-    }
-    
-    // Uppdatera files-fältet i databasen
-    const page = pageResult.rows[0];
-    
-    // Kontrollera om page.files är en JSON-sträng eller null
-    let existingFiles = [];
-    if (page.files) {
-      try {
-        existingFiles = JSON.parse(page.files);
-      } catch (e) {
-        console.error('Fel vid parsning av files JSON:', e);
-      }
-    }
-    
-    // Lägg till nya filen i fältet
-    existingFiles.push(fileInfo);
-    
-    // Uppdatera databasen
-    await db.query(
-      `UPDATE ${withSchema('pages')} SET files = $1, updatedat = $2 WHERE id = $3`,
-      [JSON.stringify(existingFiles), new Date().toISOString(), id]
-    );
-    
-    // Skicka tillbaka filinfo
-    res.status(200).json({
-      success: true,
-      file: fileInfo
-    });
-  } catch (error) {
-    console.error('Fel vid filuppladdning:', error);
-    res.status(500).json({ error: 'Fel vid filuppladdning: ' + error.message });
-  }
-});
-
-// API - Ta bort fil från sida
-app.delete('/api/pages/:pageId/files/:fileIndex', async (req, res) => {
-  try {
-    const { pageId, fileIndex } = req.params;
-    
-    // Hämta sidan och dess filer
-    const pageResult = await db.query(`SELECT * FROM ${withSchema('pages')} WHERE id = $1`, [pageId]);
-    
-    if (pageResult.rows.length === 0) {
-      return res.status(404).json({ error: 'Sidan hittades inte' });
-    }
-    
-    const page = pageResult.rows[0];
-    let files = [];
-    
-    if (page.files) {
-      try {
-        files = JSON.parse(page.files);
-      } catch (e) {
-        console.error('Fel vid parsning av files JSON:', e);
-        return res.status(500).json({ error: 'Fel vid parsning av fildata' });
-      }
-    }
-    
-    // Find the file to delete by index or ID
-    let index = parseInt(fileIndex, 10);
-    let fileToDelete;
-    
-    // If it's not a valid index, try to find by ID
-    if (isNaN(index) || index < 0 || index >= files.length) {
-      // Try to find by ID instead
-      index = files.findIndex(file => 
-        file.id === fileIndex || file.filename === fileIndex
-      );
-      
-      if (index === -1) {
-        return res.status(400).json({ error: 'Filen hittades inte' });
-      }
-    }
-    
-    fileToDelete = files[index];
-    
-    // Ta bort filen fysiskt baserat på miljö
-    if (process.env.NODE_ENV === 'production') {
-      // In production, delete from Supabase Storage
-      if (fileToDelete.filename) {
-        const success = await deleteFromSupabaseStorage(fileToDelete.filename);
-        if (!success) {
-          console.warn('Could not delete file from Supabase Storage:', fileToDelete.filename);
-          // Continue anyway to keep the database in sync
-        }
-      }
-    } else if (fileToDelete.filename) {
-      // In development, delete from filesystem
-      const filePath = path.join(uploadsDir, fileToDelete.filename);
-      
-      if (fs.existsSync(filePath)) {
-        try {
-          fs.unlinkSync(filePath);
-        } catch (error) {
-          console.error('Kunde inte ta bort fil från filsystemet:', error);
-          // Continue anyway to keep the database in sync
-        }
-      }
-    }
-    
-    // Ta bort filen från databasen
-    files.splice(index, 1);
-    
-    await db.query(
-      `UPDATE ${withSchema('pages')} SET files = $1, updatedat = $2 WHERE id = $3`,
-      [JSON.stringify(files), new Date().toISOString(), pageId]
-    );
-    
-    res.status(200).json({ success: true, message: 'Filen har tagits bort' });
-  } catch (error) {
-    console.error('Fel vid borttagning av fil:', error);
-    res.status(500).json({ error: 'Kunde inte ta bort filen: ' + error.message });
-  }
-});
-
-// ---- BOOKING API ENDPOINTS ----
-
-// Hämta alla bokningar
-app.get('/api/bookings', async (req, res) => {
-  // Add explicit CORS headers for this specific route
-  res.header('Access-Control-Allow-Origin', '*');
-  res.header('Access-Control-Allow-Methods', 'GET,HEAD,OPTIONS');
-  res.header('Access-Control-Allow-Headers', 'Content-Type,Authorization,Origin,Accept,X-Requested-With');
-  res.header('Access-Control-Max-Age', '86400');
-  
-  try {
-    console.log('Fetching all bookings from Supabase...');
-    const { data: bookings, error } = await supabase
-      .from('bookings')
-      .select('*')
-      .order('createdat', { ascending: false });
-
-    if (error) {
-      console.error('Supabase error fetching bookings:', error);
-      return res.status(500).json({ 
-        error: 'Kunde inte hämta bokningar', 
-        details: error.message 
-      });
-    }
-
-    if (!bookings) {
-      console.log('No bookings found');
-      return res.json([]);
-    }
-
-    // Normalisera fältnamnen för frontend
-    const normalizedBookings = bookings.map(booking => ({
-      ...booking,
-      startDate: booking.startdate,
-      endDate: booking.enddate,
-      createdAt: booking.createdat
-    }));
-
-    console.log(`Found ${normalizedBookings.length} bookings`);
-    res.json(normalizedBookings);
-  } catch (err) {
-    console.error('Error fetching bookings:', err);
-    res.status(500).json({ 
-      error: 'Kunde inte hämta bokningar', 
-      details: err.message 
-    });
-  }
-});
-
-// Hämta en specifik bokning med ID
-app.get('/api/bookings/:id', async (req, res) => {
-  try {
-    const { data: booking, error } = await supabase
-      .from('bookings')
-      .select('*')
-      .eq('id', req.params.id)
-      .single();
-    
-    if (error || !booking) {
-      return res.status(404).json({ error: 'Bokningen kunde inte hittas' });
-    }
-    
-    res.json(booking);
-  } catch (err) {
-    console.error('Kunde inte hämta bokningen:', err);
-    res.status(500).json({ error: 'Kunde inte hämta bokningen', details: err.message });
-  }
-});
-
-// Kontrollera tillgänglighet för datum
-app.post('/api/bookings/check-availability', async (req, res) => {
-  try {
-    const { startDate, endDate } = req.body;
-    
-    if (!startDate || !endDate) {
-      return res.status(400).json({ error: 'Start- och slutdatum krävs' });
-    }
-    
-    console.log('Checking availability for dates:', { startDate, endDate });
-    
-    // Räkna totala antalet bokningar
-    const totalBookingsResult = await db.query(`SELECT COUNT(*) FROM ${withSchema('bookings')}`);
-    console.log('Total bookings in database:', totalBookingsResult.rows[0].count);
-    
-    // Eftersom det inte finns några bokningar i databasen, returnera alltid tillgängligt
-    return res.json({
-      available: true,
-      overlappingBookings: []
-    });
-    
-  } catch (err) {
-    console.error('Kunde inte kontrollera tillgänglighet:', err);
-    res.status(500).json({ error: 'Kunde inte kontrollera tillgänglighet', details: err.message });
-  }
-});
-
-// Skapa en ny bokning
-app.post('/api/bookings', async (req, res) => {
-  try {
-    const { name, email, startDate, endDate, notes, phone } = req.body;
-    
-    if (!name || !email || !startDate || !endDate) {
-      return res.status(400).json({ error: 'Namn, e-post, startdatum och slutdatum krävs' });
-    }
-    
-    console.log('Creating booking with data:', { name, email, startDate, endDate });
-    
-    const now = new Date().toISOString();
-    const id = Date.now().toString();
-    
-    const { data: newBooking, error } = await supabase
-      .from('bookings')
-      .insert([
-        {
-          id,
-          name,
-          email,
-          startdate: startDate,
-          enddate: endDate,
-          createdat: now,
-          status: 'pending',
-          notes: notes || null,
-          phone: phone || null
-        }
-      ])
-      .select()
-      .single();
-    
-    if (error) {
-      console.error('Supabase error creating booking:', error);
-      return res.status(500).json({ 
-        error: 'Kunde inte skapa bokningen', 
-        details: error.message 
-      });
-    }
-    
-    if (!newBooking) {
-      return res.status(500).json({ error: 'Bokningen skapades men inget resultat returnerades' });
-    }
-    
-    // Normalisera fältnamnen för frontend
-    const normalizedBooking = {
-      ...newBooking,
-      startDate: newBooking.startdate,
-      endDate: newBooking.enddate,
-      createdAt: newBooking.createdat
-    };
-    
-    console.log('Booking created successfully:', normalizedBooking);
-    res.status(201).json(normalizedBooking);
-  } catch (err) {
-    console.error('Error creating booking:', err);
-    res.status(500).json({ 
-      error: 'Kunde inte skapa bokningen', 
-      details: err.message 
-    });
-  }
-});
-
-// Uppdatera en bokning
-app.put('/api/bookings/:id', async (req, res) => {
-  try {
-    const { name, email, startDate, endDate, status, notes, phone } = req.body;
-    const { id } = req.params;
-    
-    console.log('Updating booking with string dates:', id, req.body);
-    
-    // Kontrollera om bokningen finns
-    const existingResult = await db.query(`SELECT * FROM ${withSchema('bookings')} WHERE id = $1`, [id]);
-    
-    if (existingResult.rows.length === 0) {
-      return res.status(404).json({ error: 'Bokningen kunde inte hittas' });
-    }
-    
-    const existingBooking = existingResult.rows[0];
-    
-    // Om datumen ändras, kontrollera tillgänglighet
-    if ((startDate && startDate !== existingBooking.startdate) || 
-        (endDate && endDate !== existingBooking.enddate)) {
-      
-      const newStartDate = startDate || existingBooking.startdate;
-      const newEndDate = endDate || existingBooking.enddate;
-      
-      console.log('Checking availability for updated dates:', { newStartDate, newEndDate });
-      
-      const overlappingResult = await db.query(`
-        SELECT * FROM ${withSchema('bookings')} 
-        WHERE 
-          id != $1 AND
-          status != 'cancelled' AND
-          (
-            /* Fall 1: Befintlig bokning överlappar med början av den nya bokningen */
-            (startDate <= $2 AND endDate >= $2) OR
-            /* Fall 2: Befintlig bokning överlappar med slutet av den nya bokningen */
-            (startDate <= $3 AND endDate >= $3) OR
-            /* Fall 3: Befintlig bokning helt inom den nya bokningen */
-            (startDate >= $2 AND endDate <= $3) OR
-            /* Fall 4: Befintlig bokning täcker helt den nya bokningen */
-            (startDate <= $2 AND endDate >= $3)
-          )
-      `, [id, newStartDate, newEndDate]);
-      
-      if (overlappingResult.rows.length > 0) {
-        console.log('Booking update failed: dates not available, overlapping bookings found:', overlappingResult.rows.length);
-        return res.status(409).json({ 
-          error: 'Datumen är inte tillgängliga', 
-          overlappingBookings: overlappingResult.rows 
-        });
-      }
-    }
-    
-    const result = await db.query(
-      `UPDATE ${withSchema('bookings')} 
-       SET name = COALESCE($1, name), 
-           email = COALESCE($2, email), 
-           startDate = COALESCE($3, startDate), 
-           endDate = COALESCE($4, endDate), 
-           status = COALESCE($5, status), 
-           notes = COALESCE($6, notes),
-           phone = COALESCE($7, phone)
-       WHERE id = $8
-       RETURNING *`,
-      [name, email, startDate, endDate, status, notes, phone, id]
-    );
-    
-    const updatedBooking = result.rows[0];
-    console.log('Booking updated successfully:', updatedBooking);
-    
-    res.json(updatedBooking);
-  } catch (err) {
-    console.error('Kunde inte uppdatera bokningen:', err);
-    res.status(500).json({ error: 'Kunde inte uppdatera bokningen' });
-  }
-});
-
-// Radera en bokning
-app.delete('/api/bookings/:id', async (req, res) => {
-  try {
-    const { id } = req.params;
-    
-    // Kontrollera om bokningen finns
-    const existingResult = await db.query(`SELECT * FROM ${withSchema('bookings')} WHERE id = $1`, [id]);
-    
-    if (existingResult.rows.length === 0) {
-      return res.status(404).json({ error: 'Bokningen kunde inte hittas' });
-    }
-    
-    await db.query(`DELETE FROM ${withSchema('bookings')} WHERE id = $1`, [id]);
-    
-    res.json({ success: true, message: 'Bokningen har raderats' });
-  } catch (err) {
-    console.error('Kunde inte radera bokningen:', err);
-    res.status(500).json({ error: 'Kunde inte radera bokningen' });
-  }
-});
-
-// ENDAST FÖR UTVECKLINGSÄNDAMÅL - Ta bort i produktion!
-app.post('/api/admin/execute-sql', (req, res) => {
-  try {
-    const { query } = req.body;
-    
-    if (!query) {
-      return res.status(400).json({ error: 'Ingen SQL-fråga angiven' });
-    }
-    
-    // Kontrollera om det är en SELECT-fråga
-    const isSelect = query.trim().toLowerCase().startsWith('select');
-    
-    if (isSelect) {
-      const result = db.prepare(query).all();
-      return res.json(result);
-    } else {
-      const result = db.prepare(query).run();
-      return res.json({ 
-        changes: result.changes, 
-        lastInsertRowid: result.lastInsertRowid,
-        message: 'Frågan kördes framgångsrikt' 
-      });
-    }
-  } catch (err) {
-    console.error('SQL-fel:', err);
-    res.status(500).json({ error: err.message });
-  }
-});
-
-// ---- USER API ENDPOINTS ----
-
-// Hämta alla användare
-app.get('/api/users', async (req, res) => {
-  try {
-    const result = await db.query(`SELECT id, email, name, role, isActive, createdAt, lastLogin FROM ${withSchema('users')}`);
-    // Formatera för frontend
-    const formattedUsers = result.rows.map(user => ({
-      ...user,
-      isActive: Boolean(user.isactive)
-    }));
-    res.json(formattedUsers);
-  } catch (err) {
-    console.error('Kunde inte hämta användare:', err);
-    res.status(500).json({ error: 'Kunde inte hämta användare' });
-  }
-});
-
-// Hämta en specifik användare med ID
-app.get('/api/users/:id', async (req, res) => {
-  try {
-    const result = await db.query(`SELECT id, email, name, role, isActive, createdAt, lastLogin FROM ${withSchema('users')} WHERE id = $1`, [req.params.id]);
-    
-    if (result.rows.length === 0) {
-      return res.status(404).json({ error: 'Användaren kunde inte hittas' });
-    }
-    
-    const user = result.rows[0];
-    
-    // Formatera för frontend
-    const formattedUser = {
-      ...user,
-      isActive: Boolean(user.isactive)
-    };
-    
-    res.json(formattedUser);
-  } catch (err) {
-    console.error('Kunde inte hämta användaren:', err);
-    res.status(500).json({ error: 'Kunde inte hämta användaren' });
-  }
-});
-
-// Skapa en ny användare
-app.post('/api/users', async (req, res) => {
-  try {
-    const { email, name, password, role } = req.body;
-    
-    if (!email || !password) {
-      return res.status(400).json({ error: 'E-post och lösenord krävs' });
-    }
-    
-    // Kontrollera om användaren redan finns
-    const existingResult = await db.query(`SELECT * FROM ${withSchema('users')} WHERE email = $1`, [email]);
-    
-    if (existingResult.rows.length > 0) {
-      return res.status(409).json({ error: 'En användare med den e-postadressen finns redan' });
-    }
-    
-    const now = new Date().toISOString();
-    const id = Date.now().toString();
-    
-    // I produktion bör lösenordet hashas!
-    const result = await db.query(
-      `INSERT INTO ${withSchema('users')} (id, email, name, password, role, isActive, createdAt, lastLogin) VALUES($1, $2, $3, $4, $5, $6, $7, $8) RETURNING id, email, name, role, isActive, createdAt, lastLogin`,
-      [id, email, name || null, password, role || 'user', true, now, null]
-    );
-    
-    const newUser = result.rows[0];
-    
-    // Formatera för frontend
-    const formattedUser = {
-      ...newUser,
-      isActive: Boolean(newUser.isactive)
-    };
-    
-    res.status(201).json(formattedUser);
-  } catch (err) {
-    console.error('Kunde inte skapa användaren:', err);
-    res.status(500).json({ error: 'Kunde inte skapa användaren' });
-  }
-});
-
-// Uppdatera en användare
-app.put('/api/users/:id', async (req, res) => {
-  try {
-    const { email, name, password, role, isActive } = req.body;
-    const { id } = req.params;
-    
-    // Kontrollera om användaren finns
-    const existingResult = await db.query(`SELECT * FROM ${withSchema('users')} WHERE id = $1`, [id]);
-    
-    if (existingResult.rows.length === 0) {
-      return res.status(404).json({ error: 'Användaren kunde inte hittas' });
-    }
-    
-    // Om e-postadressen ändras, kontrollera att den inte redan används
-    if (email && email !== existingResult.rows[0].email) {
-      const emailCheckResult = await db.query(`SELECT * FROM ${withSchema('users')} WHERE email = $1 AND id != $2`, [email, id]);
-      
-      if (emailCheckResult.rows.length > 0) {
-        return res.status(409).json({ error: 'E-postadressen används redan av en annan användare' });
-      }
-    }
-    
-    // Konvertera boolean till rätt format för PostgreSQL
-    const activeValue = isActive !== undefined ? isActive : existingResult.rows[0].isactive;
-    
-    const result = await db.query(
-      `UPDATE ${withSchema('users')} 
-       SET email = COALESCE($1, email), 
-           name = COALESCE($2, name), 
-           password = COALESCE($3, password), 
-           role = COALESCE($4, role), 
-           isActive = $5
-       WHERE id = $6
-       RETURNING id, email, name, role, isActive, createdAt, lastLogin`,
-      [email, name, password, role, activeValue, id]
-    );
-    
-    const updatedUser = result.rows[0];
-    
-    // Formatera för frontend
-    const formattedUser = {
-      ...updatedUser,
-      isActive: Boolean(updatedUser.isactive)
-    };
-    
-    res.json(formattedUser);
-  } catch (err) {
-    console.error('Kunde inte uppdatera användaren:', err);
-    res.status(500).json({ error: 'Kunde inte uppdatera användaren' });
-  }
-});
-
-// Radera en användare
-app.delete('/api/users/:id', async (req, res) => {
-  try {
-    const { id } = req.params;
-    
-    // Kontrollera om användaren finns
-    const existingResult = await db.query(`SELECT * FROM ${withSchema('users')} WHERE id = $1`, [id]);
-    
-    if (existingResult.rows.length === 0) {
-      return res.status(404).json({ error: 'Användaren kunde inte hittas' });
-    }
-    
-    await db.query(`DELETE FROM ${withSchema('users')} WHERE id = $1`, [id]);
-    
-    res.json({ success: true, message: 'Användaren har raderats' });
-  } catch (err) {
-    console.error('Kunde inte radera användaren:', err);
-    res.status(500).json({ error: 'Kunde inte radera användaren' });
-  }
-});
-
-// Add a fallback API endpoint to handle file requests in production
-app.get('/api/files/:filename', (req, res) => {
-  const { filename } = req.params;
-  
-  // In a real implementation, you'd check if this file exists in your database
-  // and serve the appropriate content.
-  console.log('Fallback file request handler called for:', filename);
-  
-  // Send a placeholder response for now with file info
-  if (filename.match(/\.(jpg|jpeg|png|gif)$/i)) {
-    // For images, send a placeholder image
-    res.writeHead(200, { 'Content-Type': 'image/png' });
-    res.end(Buffer.from('iVBORw0KGgoAAAANSUhEUgAAAAEAAAABCAYAAAAfFcSJAAAADUlEQVR42mP8z8BQDwAEhQGAhKmMIQAAAABJRU5ErkJggg==', 'base64')); // 1x1 transparent PNG
-  } else if (filename.match(/\.pdf$/i)) {
-    // For PDFs, send a simple PDF
-    res.writeHead(200, { 'Content-Type': 'application/pdf' });
-    res.end('Placeholder PDF content');
-  } else {
-    // For other files, send a text response
-    res.writeHead(200, { 'Content-Type': 'text/plain' });
-    res.end(`Placeholder content for file: ${filename}`);
-  }
-});+    console.error('Failed to connect to database. Server will not start.');
+    process.exit(1);
+  }
+});
+
+module.exports = app;